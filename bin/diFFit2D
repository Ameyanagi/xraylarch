--- conflicted
+++ resolved
@@ -3,10 +3,6 @@
 Viewer App 2D XRD data
 """
 import os
-<<<<<<< HEAD
-
-=======
->>>>>>> 63e5ed31
 from larch_plugins.diFFit.XRD2D_viewer import diFFit2D
 
 try:
