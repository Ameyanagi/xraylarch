--- conflicted
+++ resolved
@@ -600,21 +600,9 @@
                         print('Saved %s' % file)
                 if addDB:
                     try:
-<<<<<<< HEAD
-                        self.cif_to_database(url_to_scrape,url=True,verbose=verbose,ijklm=i,file=ftrack)
-                    except:
-                        if trackerr:
-                            ftrack.write('%s\n' % url_to_scrape)
-                        pass
-
-        if trackerr:
-            ftrack.close()
-=======
                         self.cif_to_database(url_to_scrape,url=True,verbose=verbose,ijklm=i)
                     except:
                         pass
->>>>>>> cfabd9b2
-
 
 #     def database_array(self,maxrows=None):
 #     
