--- conflicted
+++ resolved
@@ -450,18 +450,6 @@
         search_cif = self.ciftbl.select(self.ciftbl.c.amcsd_id == cif.id_no)
         for row in search_cif.execute():
             if url:
-<<<<<<< HEAD
-                print('AMCSD %i already exists in database.\n' % amcsd_id)
-                if file is not None:
-                    file.write('AMCSD %i already exists in database %s: %s\n' % 
-                         (amcsd_id,self.dbname,cifile))
-            else:
-                print('%s: AMCSD %i already exists in database %s.' % 
-                     (os.path.split(cifile)[-1],amcsd_id,self.dbname))
-                if file is not None:
-                    file.write('%s: AMCSD %i already exists in database %s.\n' % 
-                         (os.path.split(cifile)[-1],amcsd_id,self.dbname))
-=======
                 print('AMCSD %i already exists in database.\n' % cif.id_no)
                 if file is not None:
                     file.write('AMCSD %i already exists in database %s: %s\n' % 
@@ -472,7 +460,6 @@
                 if file is not None:
                     file.write('%s: AMCSD %i already exists in database %s.\n' % 
                          (os.path.split(cifile)[-1],cif.id_no,self.dbname))
->>>>>>> d54f897a
             return
         t2 = time.time()
         
@@ -510,13 +497,6 @@
             search_mineral = self.nametbl.select(self.nametbl.c.mineral_name == cif.label)
             for row in search_mineral.execute():
                 mineral_id = row.mineral_id
-<<<<<<< HEAD
-
-        ## Find symmetry_name
-        search_spgrp = self.spgptbl.select(self.spgptbl.c.hm_notation == re.sub(' ','',hm_notation))
-        for row in search_spgrp.execute():
-            iuc_id = row.iuc_id
-=======
         
         t5 = time.time()
         
@@ -526,7 +506,6 @@
             iuc_id = row.iuc_id
 
         t6 = time.time()
->>>>>>> d54f897a
 
         ## Save CIF entry into database
         new_cif.execute(amcsd_id=cif.id_no,
@@ -626,21 +605,12 @@
                     if verbose:
                         print('Saved %s' % file)
                 if addDB:
-<<<<<<< HEAD
                     try:
                         self.cif_to_database(url_to_scrape,url=True,verbose=verbose,ijklm=i,file=ftrack)
                     except:
                         if trackerr:
                             ftrack.write('%s\n' % url_to_scrape)
                         pass
-=======
-                    if 1==1: #try:
-                        self.cif_to_database(url_to_scrape,url=True,verbose=verbose,ijklm=i,file=ftrack)
-#                     except:
-#                         if trackerr:
-#                             ftrack.write('%s\n' % url_to_scrape)
-#                         pass
->>>>>>> d54f897a
 
         if trackerr:
             ftrack.close()
