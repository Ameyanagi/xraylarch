#!/usr/bin/python
'''
subclass of wxmplot.ImageFrame specific for Map Viewer -- adds custom menus
'''

import os
import time
from threading import Thread
import socket

from functools import partial
import wx
try:
    from wx._core import PyDeadObjectError
except:
    PyDeadObjectError = Exception
import wx.lib.agw.flatnotebook as flat_nb
import wx.lib.scrolledpanel as scrolled

is_wxPhoenix = 'phoenix' in wx.PlatformInfo

import numpy as np
from matplotlib.figure import Figure
from matplotlib.backends.backend_wxagg import FigureCanvasWxAgg

import wxmplot
from wxmplot.baseframe  import BaseFrame
from wxmplot import ImageFrame, PlotFrame, PlotPanel, StackedPlotFrame
from wxmplot.imagepanel import ImagePanel

<<<<<<< HEAD
from wxmplot.imageframe import ColorMapPanel
=======
from wxmplot.imageframe import ColorMapPanel # , AutoContrastDialog
>>>>>>> ab1f330c
from wxmplot.imageconf import ColorMap_List, Interp_List
from wxmplot.colors import rgb2hex, register_custom_colormaps
from wxmplot.utils import LabelEntry, MenuItem, pack

from wxutils import (SimpleText, TextCtrl, Button, Popup, Choice, pack)

import larch
from larch_plugins.wx.mapimageframe import get_wxmplot_version

from functools import partial

HAS_IMAGE = False
try:
    from PIL import Image
    HAS_IMAGE = True
except ImportError:
    pass

COLORMAPS = ('blue', 'red', 'green', 'magenta', 'cyan', 'yellow')
RGB_COLORS = ('red', 'green', 'blue')

CURSOR_MENULABELS = {'zoom':  ('Zoom to Rectangle\tCtrl+B',
                               'Left-Drag to zoom to rectangular box'),
                     'lasso': ('Select Points for XRM Spectra\tCtrl+N',
                               'Left-Drag to select points freehand'),
                     'prof':  ('Select Line Profile\tCtrl+K',
                               'Left-Drag to select like for profile')}

class TomoFrameClass(object):

    def __init__(self,label=None,map=None,panel=None):

        self.label  = label
        self.map    = map
        self.panel  = panel

class TomographyFrame(BaseFrame):
### COPY OF ImageFrame(BaseFrame) with portions of ImageMatrixFrame(BaseFrame)
    '''
    MatPlotlib Image Display ons a wx.Frame, using ImagePanel
    '''

    help_msg =  '''Quick help:

Left-Click:   to display X,Y coordinates and Intensity
Left-Drag:    to zoom in on region
Right-Click:  display popup menu with choices:
               Zoom out 1 level
               Zoom all the way out
               --------------------
               Rotate Image
               Save Image

Keyboard Shortcuts:   (For Mac OSX, replace 'Ctrl' with 'Apple')
  Saving Images:
     Ctrl-S:     Save image to file
     Ctrl-C:     Copy image to clipboard
     Ctrl-P:     Print Image

  Zooming:
     Ctrl-Z:     Zoom all the way out

  Rotating/Flipping:
     Ctrl-R:     Rotate Clockwise
     Ctrl-T:     Flip Top/Bottom
     Ctrl-F:     Flip Left/Right

  Image Enhancement:
     Ctrl-L:     Log-Scale Intensity
     Ctrl-E:     Enhance Contrast


'''


    def __init__(self, parent=None, size=None, mode='intensity',
                 lasso_callback=None,
                 output_title='Tomography Display Frame', subtitles=None,
                 user_menus=None, **kws):

        if size is None: size = (1500, 600)
        self.lasso_callback = lasso_callback
        self.user_menus = user_menus
        self.cursor_menulabels =  {}
        self.cursor_menulabels.update(CURSOR_MENULABELS)

        self.title = output_title

        self.det = None
        self.xrmfile = None
        self.wxmplot_version = get_wxmplot_version()

        BaseFrame.__init__(self, parent=parent,
                           title  = output_title,
                           output_title=output_title,
                           size=size, **kws)

        self.cmap_panels = {}

        self.subtitles = {}
        self.config_mode = None
        if subtitles is not None:
            self.subtitles = subtitles
        sbar_widths = [-2, -1, -1]
        sbar = self.CreateStatusBar(len(sbar_widths), wx.CAPTION)
        sfont = sbar.GetFont()
        sfont.SetWeight(wx.BOLD)
        sfont.SetPointSize(10)
        sbar.SetFont(sfont)
        self.SetStatusWidths(sbar_widths)

        self.optional_menus = []

        self.bgcol = rgb2hex(self.GetBackgroundColour()[:3])

        splitter  = wx.SplitterWindow(self, style=wx.SP_LIVE_UPDATE)
        splitter.SetMinimumPaneSize(225)

        self.config_panel = wx.Panel(splitter)
        self.main_panel   = wx.Panel(splitter)

        img_opts = dict(size = (700, 525),
                        dpi  = 100,
                        data_callback  = self.onDataChange,
                        lasso_callback = self.onLasso,
                        output_title   = self.output_title)

        self.tomo_frame = [TomoFrameClass(panel=ImagePanel(self.main_panel, **img_opts),
                                          label='Sinogram'),
                           TomoFrameClass(panel=ImagePanel(self.main_panel, **img_opts),
                                          label='Tomograph')]

        for iframe in self.tomo_frame:
            iframe.panel.nstatusbar = sbar.GetFieldsCount()

        self.BuildMenu()

        self.SetBackgroundColour('#F8F8F4')

        self.imin_val = {}
        self.imax_val = {}
        self.islider_range = {}

        self.config_mode = 'int'
        if mode.lower().startswith('rgb'):
            self.config_mode = 'rgb'

        self.Build_ConfigPanel()

        for iframe in self.tomo_frame:
            kwargs = {'frame':iframe}
            iframe.panel.add_cursor_mode('prof',
                                         motion   = partial(self.prof_motion,   **kwargs),
                                         leftdown = partial(self.prof_leftdown, **kwargs),
                                         leftup   = partial(self.prof_leftup,   **kwargs))
            iframe.panel.report_leftdown = partial(self.report_leftdown, **kwargs)
            iframe.panel.messenger = self.write_message


        self.prof_plotter = None
        self.zoom_ini =  None
        self.lastpoint = [None, None]
        self.this_point = None
        self.rbbox = None


        lsty = wx.ALIGN_LEFT|wx.LEFT|wx.TOP|wx.EXPAND
        gsizer = wx.GridSizer(1, 2, 2, 2)
        lsty |= wx.GROW|wx.ALL|wx.EXPAND|wx.ALIGN_CENTER|wx.ALIGN_CENTER_VERTICAL
        gsizer.Add(self.tomo_frame[0].panel, 1, lsty, 2)
        gsizer.Add(self.tomo_frame[1].panel, 1, lsty, 2)

        pack(self.main_panel, gsizer)
        splitter.SplitVertically(self.config_panel, self.main_panel, 1)

        mainsizer = wx.BoxSizer(wx.VERTICAL)
        mainsizer.Add(splitter, 1, wx.GROW|wx.ALL, 5)
        pack(self, mainsizer)


    def display(self, map1, map2, title=None, colormap=None, style='image',
                subtitles=None, name1='Sinogram', name2='Tomograph',
                xlabel='x', ylabel='y', rotlabel='theta',
                x=None, y=None, rot=None,
                **kws):

        '''plot after clearing current plot
        '''

        map1 = np.array(map1)
        map2 = np.array(map2)

        if len(map1.shape) != len(map2.shape):
            return

        self.tomo_frame[0].label, self.tomo_frame[1].label = name1, name2
        self.xdata,  self.ydata,  self.rotdata  = x,      y,      rot
        self.xlabel, self.ylabel, self.rotlabel = xlabel, ylabel, rotlabel

        if title is not None:
            self.SetTitle(title)
        if subtitles is not None:
            self.subtitles = subtitles
        cmode = self.config_mode.lower()[:3]



        # make sure 3d image is shaped (NY, NX, 3)
        if len(map1.shape) == 3:
            ishape = map1.shape
            if ishape[2] != 3:
                if ishape[0] == 3:
                    map1 = map1.swapaxes(0, 1).swapaxes(1, 2)
                elif ishape[1] == 3:
                    map1 = map1.swapaxes(1, 2)
        if len(map2.shape) == 3:
            ishape = map2.shape
            if ishape[2] != 3:
                if ishape[0] == 3:
                    map2 = map2.swapaxes(0, 1).swapaxes(1, 2)
                elif ishape[1] == 3:
                    map2 = map2.swapaxes(1, 2)

        self.xzoom = self.yzoom = slice(0, map1.shape[1]+1)
        self.rotzoom  = slice(0, map1.shape[0]+1)

        ## sets config_mode to single or tri color and builds panel accordingly
        if len(map1.shape) == 3 and len(map2.shape) == 3:
            if cmode != 'rgb':
                for comp in self.config_panel.Children:
                    comp.Destroy()
                self.config_mode = 'rgb'
                self.tomo_frame[0].panel.conf.tricolor_mode = 'rgb'
                self.Build_ConfigPanel()
        else: ##if len(map1.shape) == 2 and len(map2.shape) == 2:
            if cmode != 'int':
                for comp in self.config_panel.Children:
                    comp.Destroy()
                self.config_mode = 'int'
                self.Build_ConfigPanel()

        for map,iframe in zip([map1,map2],self.tomo_frame):
            iframe.map = map
            iframe.panel.display(iframe.map, style=style, **kws)
            iframe.panel.conf.title = iframe.label

        if colormap is not None and self.config_mode == 'int':
            self.cmap_panels[0].set_colormap(name=colormap)

        if subtitles is not None:
            if isinstance(subtitles, dict):
                self.set_subtitles(**subtitles)
            elif self.config_mode == 'int':
                self.set_subtitles(red=subtitles)

        contour_value = 0
        if style == 'contour':
            contour_value = 1
        self.set_contrast_levels()

        for iframe in self.tomo_frame:
            iframe.panel.redraw()

        self.config_panel.Refresh()
        self.SendSizeEvent()
        wx.CallAfter(self.EnableMenus)

    def prof_motion(self, event=None, frame=None):
        if not event.inaxes or self.zoom_ini is None:
            return
        try:
            xmax, ymax  = event.x, event.y
        except:
            return
        if frame is None:
            frame = self.tomo_frame[0]

        xmin, ymin, xd, yd = self.zoom_ini
        if event.xdata is not None:
            self.lastpoint[0] = event.xdata
        if event.ydata is not None:
            self.lastpoint[1] = event.ydata

        yoff = frame.panel.canvas.figure.bbox.height
        ymin, ymax = yoff - ymin, yoff - ymax

        zdc = wx.ClientDC(frame.panel.canvas)
        zdc.SetLogicalFunction(wx.XOR)
        zdc.SetBrush(wx.TRANSPARENT_BRUSH)
        zdc.SetPen(wx.Pen('White', 2, wx.SOLID))
        zdc.ResetBoundingBox()
        if not is_wxPhoenix:
            zdc.BeginDrawing()

        # erase previous box
        if self.rbbox is not None:
            zdc.DrawLine(*self.rbbox)
        self.rbbox = (xmin, ymin, xmax, ymax)
        zdc.DrawLine(*self.rbbox)
        if not is_wxPhoenix:
            zdc.EndDrawing()

    def prof_leftdown(self, event=None, frame=None):
        if frame is None:
            frame = self.tomo_frame[0]
        self.report_leftdown(event=event,frame=frame)
        if event.inaxes: #  and len(self.map.shape) == 2:
            self.lastpoint = [None, None]
            self.zoom_ini = [event.x, event.y, event.xdata, event.ydata]

    def prof_leftup(self, event=None, frame=None):
        # print("Profile Left up ", self.map.shape, self.rbbox)
        if frame is None:
            frame = self.tomo_frame[0]

        if self.rbbox is not None:
            zdc = wx.ClientDC(frame.panel.canvas)
            zdc.SetLogicalFunction(wx.XOR)
            zdc.SetBrush(wx.TRANSPARENT_BRUSH)
            zdc.SetPen(wx.Pen('White', 2, wx.SOLID))
            zdc.ResetBoundingBox()
            if not is_wxPhoenix:
                zdc.BeginDrawing()
            zdc.DrawLine(*self.rbbox)
            if not is_wxPhoenix:
                zdc.EndDrawing()
            self.rbbox = None

        if self.zoom_ini is None or self.lastpoint[0] is None:
            return

        x0 = int(self.zoom_ini[2])
        x1 = int(self.lastpoint[0])
        y0 = int(self.zoom_ini[3])
        y1 = int(self.lastpoint[1])
        dx, dy = abs(x1-x0), abs(y1-y0)

        self.lastpoint, self.zoom_ini = [None, None], None
        if dx < 2 and dy < 2:
            self.zoom_ini = None
            return

        outdat = []
        if dy > dx:
            _y0 = min(int(y0), int(y1+0.5))
            _y1 = max(int(y0), int(y1+0.5))

            for iy in range(_y0, _y1):
                ix = int(x0 + (iy-int(y0))*(x1-x0)/(y1-y0))
                outdat.append((ix, iy))
        else:
            _x0 = min(int(x0), int(x1+0.5))
            _x1 = max(int(x0), int(x1+0.5))
            for ix in range(_x0, _x1):
                iy = int(y0 + (ix-int(x0))*(y1-y0)/(x1-x0))
                outdat.append((ix, iy))
        x, y, z = [], [], []
        for ix, iy in outdat:
            x.append(ix)
            y.append(iy)
            z.append(frame.panel.conf.data[iy, ix])
        self.prof_dat = dy>dx, outdat

        if self.prof_plotter is not None:
            try:
                self.prof_plotter.Raise()
                self.prof_plotter.clear()

            except (AttributeError, PyDeadObjectError):
                self.prof_plotter = None

        if self.prof_plotter is None:
            self.prof_plotter = PlotFrame(self, title='Profile')
            self.prof_plotter.panel.report_leftdown = self.prof_report_coords

        xlabel, y2label = 'Pixel (x)',  'Pixel (y)'

        x = np.array(x)
        y = np.array(y)
        z = np.array(z)
        if dy > dx:
            x, y = y, x
            xlabel, y2label = y2label, xlabel
        self.prof_plotter.panel.clear()

        if len(self.title) < 1:
            self.title = os.path.split(self.xrmfile.filename)[1]

        opts = dict(linewidth=2, marker='+', markersize=3,
                    show_legend=True, xlabel=xlabel)

        if isinstance(z[0], np.ndarray) and len(z[0]) == 3: # color plot
            rlab = self.subtitles['red']
            glab = self.subtitles['green']
            blab = self.subtitles['blue']
            self.prof_plotter.plot(x, z[:, 0], title=self.title, color='red',
                                   zorder=20, xmin=min(x)-3, xmax=max(x)+3,
                                   ylabel='counts', label=rlab, **opts)
            self.prof_plotter.oplot(x, z[:, 1], title=self.title, color='darkgreen',
                                   zorder=20, xmin=min(x)-3, xmax=max(x)+3,
                                   ylabel='counts', label=glab, **opts)
            self.prof_plotter.oplot(x, z[:, 2], title=self.title, color='blue',
                                   zorder=20, xmin=min(x)-3, xmax=max(x)+3,
                                   ylabel='counts', label=blab, **opts)

        else:

            self.prof_plotter.plot(x, z, color='blue', title=self.title.split(':')[-1], #title=self.title,
                                   zorder=20, xmin=min(x)-3, xmax=max(x)+3,
                                   ylabel='counts', label='counts', **opts)

        try:
            self.prof_plotter.oplot(x, y, y2label=y2label, label=y2label,
                                  zorder=3, side='right', color='black', **opts)
        except:
            pass

        self.prof_plotter.panel.unzoom_all()
        self.prof_plotter.Show()
        self.zoom_ini = None

        self.zoom_mode.SetSelection(0)
        frame.panel.cursor_mode = 'zoom'

    def prof_report_coords(self, event=None, frame=None):
        """override report leftdown for profile plotter"""
        if event is None:
            return
        ex, ey = event.x, event.y
        msg = ''
        if frame is None:
            frame = self.tomo_frame[0]

        plotpanel = self.prof_plotter.panel
        axes  = plotpanel.fig.properties()['axes'][0]
        write = plotpanel.write_message
        try:
            x, y = axes.transData.inverted().transform((ex, ey))
        except:
            x, y = event.xdata, event.ydata

        if x is None or y is None:
            return

        _point = 0, 0, 0, 0, 0
        for ix, iy in self.prof_dat[1]:
            if (int(x) == ix and not self.prof_dat[0] or
                int(x) == iy and self.prof_dat[0]):
                _point = (ix, iy,
                              frame.panel.xdata[ix],
                              frame.panel.ydata[iy],
                              frame.panel.conf.data[iy, ix])

        msg = "Pixel [%i, %i], X, OME = [%.4f mm, %.4f deg], Intensity= %g" % _point
        write(msg,  panel=0)

    def report_leftdown(self,event=None, frame=None):
        if event is None:
            return
        if event.xdata is None or event.ydata is None:
            return
        if frame is None:
            frame = self.tomo_frame[0]

        ix, iy = int(round(event.xdata)), int(round(event.ydata))

        if (ix >= 0 and ix < frame.map.shape[1] and
            iy >= 0 and iy < frame.map.shape[0]):
            pos = ''
            if self.xdata is not None:
                pos = ' %s=%.4g,' % (self.xlabel, self.xdata[ix])
            if self.ydata is not None:
                pos = '%s %s=%.4g,' % (pos, self.ylabel, self.ydata[iy])

            if len(frame.map.shape) > 2:
                msg = 'Pixel [%i, %i],%s %s=(%.4g, %.4g, %.4g)' % (ix, iy, pos,
                                                  frame.label,        frame.map[iy,ix,0],
                                                  frame.map[iy,ix,1], frame.map[iy,ix,2])
            else:
                msg = 'Pixel [%i, %i],%s %s=%.4g' % (ix, iy, pos,
                                                     frame.label, frame.map[iy, ix])
            self.write_message(msg, panel=0)

            #if callable(self.cursor_callback):
            #    self.cursor_callback(x=event.xdata, y=event.ydata)

    def set_subtitles(self, red=None, green=None, blue=None, **kws):
        if self.config_mode.startswith('int') and red is not None:
            self.cmap_panels[0].title.SetLabel(red)

        if self.config_mode.startswith('rgb') and red is not None:
            self.cmap_panels[0].title.SetLabel(red)

        if self.config_mode.startswith('rgb') and green is not None:
            self.cmap_panels[1].title.SetLabel(green)

        if self.config_mode.startswith('rgb') and blue is not None:
            self.cmap_panels[2].title.SetLabel(blue)


    def EnableMenus(self, evt=None):
        is_3color = len(self.tomo_frame[0].panel.conf.data.shape) > 2
        for menu, on_3color in self.optional_menus:
            menu.Enable(is_3color==on_3color)

    def unzoom_all(self):
        self.tomo_frame[0].panel.unzoom()
        self.tomo_frame[1].panel.unzoom()

    def BuildMenu(self):
        # file menu
        mfile = self.Build_FileMenu(extras=(('Save Image of Colormap',
                                     'Save Image of Colormap',
                                      self.onCMapSave),))

        # options menu
        mview = self.view_menu = wx.Menu()
        MenuItem(self, mview, 'Zoom Out\tCtrl+Z',
                 'Zoom out to full data range',
                 self.unzoom_all)

        m = MenuItem(self, mview, 'Toggle Background Color (Black/White)\tCtrl+W',
                     'Toggle background color for 3-color images',
                     self.onTriColorBG, kind=wx.ITEM_CHECK)

        self.optional_menus.append((m, True))

        mview.AppendSeparator()
        MenuItem(self, mview, 'Rotate clockwise\tCtrl+R', '',
                 partial(self.onFlip, mode='rot_cw'))
        MenuItem(self, mview,  'Flip Top/Bottom\tCtrl+T', '',
                 partial(self.onFlip, mode='flip_ud'))
        MenuItem(self, mview,  'Flip Left/Right\tCtrl+F', '',
                 partial(self.onFlip, mode='flip_lr'))

        mview.AppendSeparator()
        MenuItem(self, mview, 'Projet Horizontally\tCtrl+X', '',
                 partial(self.onProject, mode='x'))
        MenuItem(self, mview, 'Projet Vertically\tCtrl+Y', '',
                 partial(self.onProject, mode='y'))

        mview.AppendSeparator()
        m = MenuItem(self, mview, 'As Contour', 'Shown as contour map',
                     self.onContourToggle, kind=wx.ITEM_CHECK)
        m.Check(False)
        self.optional_menus.append((m, False))

        m = MenuItem(self, mview, 'Configure Contours', 'Configure Contours',
                     self.onContourConfig)
        self.optional_menus.append((m, False))

        # intensity contrast
        mint =self.intensity_menu = wx.Menu()
#         MenuItem(self, mint,  'Log Scale Intensity\tCtrl+L',
#                  'use logarithm to set intensity scale',
#                  self.onLogScale, kind=wx.ITEM_CHECK)

        #MenuItem(self, mint, 'Toggle Contrast Enhancement\tCtrl+E',
        #         'Toggle contrast between auto-scale and full-scale',
        #         self.onEnhanceContrast, kind=wx.ITEM_CHECK)

        # MenuItem(self, mint, 'Set Auto-Contrast Level',
        #         'Set auto-contrast scale',
        #         self.onContrastConfig)

        # smoothing
        msmoo = wx.Menu()
        for itype in Interp_List:
            wid = msmoo.AppendRadioItem(-1, itype, itype)
            self.Bind(wx.EVT_MENU, partial(self.onInterp, name=itype), id=wid.id)

        # help
        mhelp = wx.Menu()
        MenuItem(self, mhelp, 'Quick Reference',
                 'Quick Reference for WXMPlot', self.onHelp)
        MenuItem(self, mhelp, 'About', 'About WXMPlot', self.onAbout)

        # add all sub-menus, including user-added
        submenus = [('File', mfile),
                    ('Image', mview),
                    ('Contrast', mint),
                    ('Smoothing', msmoo)]
        if self.user_menus is not None:
            submenus.extend(self.user_menus)
        submenus.append(('&Help', mhelp))

        mbar = wx.MenuBar()
        for title, menu in submenus:
            mbar.Append(menu, title)

        self.SetMenuBar(mbar)
        self.Bind(wx.EVT_CLOSE,self.onExit)

    def onInterp(self, evt=None, name=None):

        if name not in Interp_List:
            name = Interp_List[0]
        for iframe in self.tomo_frame:
            iframe.panel.conf.interp = name
            iframe.panel.redraw()

    def onCursorMode(self, event=None, mode='zoom'):

        choice = self.zoom_mode.GetString(self.zoom_mode.GetSelection())
        for iframe in self.tomo_frame:
            iframe.panel.cursor_mode = mode
            if event is not None:
                if choice.startswith('Pick Area'):
                    iframe.panel.cursor_mode = 'lasso'
                elif choice.startswith('Show Line'):
                    iframe.panel.cursor_mode = 'prof'

    def onProject(self, event=None, mode='y'):

        wid = event.GetId()
        if mode=='x':
            x = self.tomo_frame[0].panel.ydata
            y = self.tomo_frame[0].panel.conf.data.sum(axis=1)
            x = self.tomo_frame[1].panel.ydata
            y = self.tomo_frame[1].panel.conf.data.sum(axis=1)
            axname = 'horizontal'
            if x is None:
                x = np.arange(y.shape[0])

        else:
            x = self.tomo_frame[0].panel.xdata
            y = self.tomo_frame[0].panel.conf.data.sum(axis=0)
            x = self.tomo_frame[1].panel.xdata
            y = self.tomo_frame[1].panel.conf.data.sum(axis=0)
            if x is None:
                x = np.arange(y.shape[0])

            axname = 'vertical'
        title = '%s: sum along %s axis' % (self.GetTitle(), axname)

        pf = PlotFrame(title=title, parent=self, size=(500, 250))
        colors = RGB_COLORS
        if len(y.shape) == 2 and y.shape[1] == 3:
            pf.plot(x, y[:,0], color=colors[0])
            pf.oplot(x, y[:,1], color=colors[1])
            pf.oplot(x, y[:,2], color=colors[2])
        else:
            pf.plot(x, y)
        pf.Raise()
        pf.Show()

    def onFlip(self, event=None, mode=None):

        for iframe in self.tomo_frame:
            conf = iframe.panel.conf
            if mode == 'flip_lr':
                conf.flip_lr = not conf.flip_lr
            elif mode == 'flip_ud':
                conf.flip_ud = not conf.flip_ud
            elif mode == 'flip_orig':
                conf.flip_lr, conf.flip_ud = False, False
            elif mode == 'rot_cw':
                conf.rot = True
            iframe.panel.unzoom_all()

    def Build_ConfigPanel(self):
        '''config panel for left-hand-side of frame: RGB Maps'''

        csizer = wx.BoxSizer(wx.VERTICAL)
        lsty = wx.ALIGN_LEFT|wx.LEFT|wx.TOP|wx.EXPAND

        icol = 0
        if self.config_mode == 'rgb':
            for iframe in self.tomo_frame:
                for ic,col in enumerate(RGB_COLORS):
                    self.cmap_panels[icol] =  ColorMapPanel(self.config_panel,
                                                            iframe.panel,
                                                            title='%s - %s: ' % (iframe.label,col.title()),
                                                            color=ic,
                                                            default=col,
                                                            colormap_list=None)

                    csizer.Add(self.cmap_panels[icol], 0, lsty, 2)
                    csizer.Add(wx.StaticLine(self.config_panel, size=(100, 2),
                                            style=wx.LI_HORIZONTAL), 0, lsty, 2)
                    icol += 1


        else:
            for iframe in self.tomo_frame:
                self.cmap_panels[icol] =  ColorMapPanel(self.config_panel,
                                                        iframe.panel,
                                                        title='%s: ' % iframe.label,
                                                        default='gray',
                                                        colormap_list=ColorMap_List)

                csizer.Add(self.cmap_panels[icol],  0, lsty, 1)
                csizer.Add(wx.StaticLine(self.config_panel, size=(100, 2),
                                        style=wx.LI_HORIZONTAL), 0, lsty, 2)
                icol += 1

        cust = self.CustomConfig(self.config_panel, None, 0)
        if cust is not None:
            csizer.Add(cust, 0, lsty, 1)
        pack(self.config_panel, csizer)

    def clear_highlight_area(self):

        for iframe in self.tomo_frame:
            for area in iframe.panel.conf.highlight_areas:
                for w in area.collections + area.labelTexts:
                    w.remove()

            iframe.panel.conf.highlight_areas = []
            iframe.panel.redraw()


    def add_highlight_area(self, mask0, label=None, col=0):
        """add a highlighted area -- outline an arbitrarily shape --
        as if drawn from a Lasso event.

        This takes a mask, which should be a boolean array of the
        same shape as the image.
        """

        panel = None

        for iframe in self.tomo_frame:
            imap_size = iframe.map.shape[:2]
            for imask in (mask0,np.swapaxes(mask0,0,1)):
               if imap_size == imask.shape:
                  panel = iframe.panel
                  mask = imask

        if panel is not None:
            patch = mask * np.ones(mask.shape) * 0.9
            cmap = panel.conf.cmap[col]
            area = panel.axes.contour(patch, cmap=cmap, levels=[0, 1])
            panel.conf.highlight_areas.append(area)
            col = None
            if hasattr(cmap, '_lut'):
                rgb  = [int(i*240)^255 for i in cmap._lut[0][:3]]
                col  = '#%02x%02x%02x' % (rgb[0], rgb[1], rgb[2])

            if label is not None:
                def fmt(*args, **kws): return label
                panel.axes.clabel(area, fontsize=9, fmt=fmt,
                                 colors=col, rightside_up=True)

            if col is not None:
                for l in area.collections:
                    l.set_color(col)

            panel.canvas.draw()

    def CustomConfig(self, panel, sizer=None, irow=0):
        '''
        override to add custom config panel items
        to bottom of config panel
        '''

        labstyle = wx.ALIGN_LEFT|wx.LEFT|wx.TOP|wx.EXPAND

        if self.lasso_callback is None:
            zoom_opts = ('Zoom to Rectangle',
                         'Show Line Profile')
        else:
            zoom_opts = ('Zoom to Rectangle',
                         'Pick Area for XRM Spectra',
                         'Show Line Profile')

        if self.wxmplot_version > 0.921:
            cpanel = wx.Panel(panel)
            if sizer is None:
                sizer = wx.BoxSizer(wx.VERTICAL)
            sizer.Add(SimpleText(cpanel, label='Cursor Modes', style=labstyle), 0, labstyle, 3)
            self.zoom_mode = wx.RadioBox(cpanel, -1, '',
                                         wx.DefaultPosition, wx.DefaultSize,
                                         zoom_opts, 1, wx.RA_SPECIFY_COLS)
            self.zoom_mode.Bind(wx.EVT_RADIOBOX, self.onCursorMode)

            sizer.Add(self.zoom_mode, 1, labstyle, 4)

            pack(cpanel, sizer)
            return cpanel
        else:  # support older versions of wxmplot, will be able to deprecate
            conf = self.tomo_frame[0].panel.conf # self.panel.conf
            lpanel = panel
            lsizer = sizer
            self.zoom_mode = wx.RadioBox(panel, -1, 'Cursor Mode:',
                                         wx.DefaultPosition, wx.DefaultSize,
                                         zoom_opts, 1, wx.RA_SPECIFY_COLS)
            self.zoom_mode.Bind(wx.EVT_RADIOBOX, self.onCursorMode)
            sizer.Add(self.zoom_mode,  (irow, 0), (1, 4), labstyle, 3)

    def onContrastConfig(self, event=None):
        pass
<<<<<<< HEAD
        old ="""
=======
        old = """
>>>>>>> ab1f330c
        for iframe in self.tomo_frame:
            dlg = AutoContrastDialog(parent=self, conf=iframe.panel.conf)
            dlg.CenterOnScreen()
            val = dlg.ShowModal()
            if val == wx.ID_OK:
                pass
            dlg.Destroy()
<<<<<<< HEAD
            """
=======
        """
>>>>>>> ab1f330c

    def onContourConfig(self, event=None):

        for icol,iframe in enumerate(self.tomo_frame):
            conf = iframe.panel.conf
            dlg = ContourDialog(parent=self, conf=conf)
            dlg.CenterOnScreen()
            val = dlg.ShowModal()
            if val == wx.ID_OK:
                pass
            dlg.Destroy()
            if conf.style != 'contour':
                return

            if self.config_mode == 'int':
                self.cmap_panels[icol].set_colormap()

            iframe.panel.axes.cla()
            iframe.panel.display(conf.data, x=iframe.panel.xdata, y = iframe.panel.ydata,
                          xlabel=iframe.panel.xlab, ylabel=iframe.panel.ylab,
                          contour_labels=conf.contour_labels,
                          nlevels=conf.ncontour_levels, style='contour')
            iframe.panel.redraw()

    def onContourToggle(self, event=None):

        for icol,iframe in enumerate(self.tomo_frame):
            if len(iframe.panel.conf.data.shape) > 2:
                return
            conf  = iframe.panel.conf
            conf.style = 'image'
            if event.IsChecked():
                conf.style = 'contour'
            nlevels = int(conf.ncontour_levels)
            if self.config_mode == 'int':
                self.cmap_panels[0].set_colormap()
            iframe.panel.axes.cla()
            iframe.panel.display(conf.data, x=iframe.panel.xdata, y = iframe.panel.ydata,
                          nlevels=nlevels, contour_labels=conf.contour_labels,
                          xlabel=iframe.panel.xlab, ylabel=iframe.panel.ylab,
                          style=conf.style)
            iframe.panel.redraw()

    def onTriColorBG(self, event=None):
        bgcol = {True:'white', False:'black'}[event.IsChecked()]

        icol = 0
        for iframe in self.tomo_frame:
            conf = iframe.panel.conf
            if bgcol == conf.tricolor_bg:
                return

            conf.tricolor_bg = bgcol
            cmaps = colors = RGB_COLORS
            if bgcol.startswith('wh'):
                cmaps = ('Reds', 'Greens', 'Blues')

            for i in range(3):
                self.cmap_panels[icol].set_colormap(name=cmaps[i])
                icol += 1

            iframe.panel.redraw()

    def onLasso(self, data=None, selected=None, mask=None, **kws):

        ## orients mask correctly to match with raw data shape
        ## mkak 2018.01.24
        mask = np.swapaxes(mask,0,1)

        if hasattr(self.lasso_callback , '__call__'):
            self.lasso_callback(data=data, selected=selected, mask=mask, **kws)

    def onDataChange(self, data, x=None, y=None, col='int', **kw):

        icol = 0
        for iframe in self.tomo_frame:
            conf = iframe.panel.conf
            if len(data.shape) == 2: # intensity map
                imin, imax = data.min(), data.max()
                conf.int_lo[0] = imin
                conf.int_hi[0] = imax
                cpan = self.cmap_panels[0]

                cpan.cmap_lo.SetValue(imin)
                cpan.cmap_hi.SetValue(imax)

                cpan.imin_val.SetValue('%.4g' % imin)
                cpan.imax_val.SetValue('%.4g' % imax)
                cpan.imin_val.Enable()
                cpan.imax_val.Enable()
            else:
                for ix in range(3):
                    imin, imax = data[:,:,ix].min(), data[:,:,ix].max()
                    conf.int_lo[ix] = imin
                    conf.int_hi[ix] = imax
                    self.cmap_panels[icol].imin_val.SetValue('%.4g' % imin)
                    self.cmap_panels[icol].imax_val.SetValue('%.4g' % imax)
                    self.cmap_panels[icol].imin_val.Enable()
                    self.cmap_panels[icol].imax_val.Enable()
                    icol += 1

    def onEnhanceContrast(self, event=None):
        '''change image contrast, using scikit-image exposure routines'''

        for iframe in self.tomo_frame:
            iframe.panel.conf.auto_contrast = event.IsChecked()
        self.set_contrast_levels()
        for iframe in self.tomo_frame:
            iframe.panel.redraw()

    def set_contrast_levels(self):
        '''enhance contrast levels, or use full data range
        according to value of iframe.panel.conf.auto_contrast
        '''

        def set_panel_contrast(icol,conf,ix=-1):

            if ix < 0:
                ix = icol
                img  = conf.data
            else:
                img = conf.data[:,:,ix]

            jmin = imin = img.min()
            jmax = imax = img.max()

            self.cmap_panels[icol].imin_val.SetValue('%.4g' % imin)
            self.cmap_panels[icol].imax_val.SetValue('%.4g' % imax)
            conf.int_lo[ix] = imin
            conf.int_hi[ix] = imax

            if conf.auto_contrast:
                jmin, jmax = np.percentile(img, [      conf.auto_contrast_level,
                                                 100.0-conf.auto_contrast_level])
            if imax == imin:
                imax = imin + 0.5
            conf.cmap_lo[ix] = xlo = (jmin-imin)*conf.cmap_range/(imax-imin)
            conf.cmap_hi[ix] = xhi = (jmax-imin)*conf.cmap_range/(imax-imin)
            self.cmap_panels[icol].cmap_hi.SetValue(xhi)
            self.cmap_panels[icol].cmap_lo.SetValue(xlo)

            str = 'Shown: [ %.4g :  %.4g ]' % (jmin, jmax)
            self.cmap_panels[icol].islider_range.SetLabel(str)
            self.cmap_panels[icol].redraw_cmap()

        icol = 0
        for iframe in self.tomo_frame:
            conf = iframe.panel.conf
            if len(conf.data.shape) == 2: # intensity map
                set_panel_contrast(icol,conf)
                icol += 1
            elif len(conf.data.shape) == 3: # rgb map
                for ix in range(3):
                    set_panel_contrast(icol,conf,ix=ix)
                    icol += 1
            iframe.panel.redraw()

    def onLogScale(self, event=None):

        for iframe in self.tomo_frame:
            iframe.panel.conf.log_scale = not iframe.panel.conf.log_scale
            iframe.panel.redraw()

    def onCMapSave(self, event=None, col='int'):
        '''save color table image'''
        file_choices = 'PNG (*.png)|*.png'
        ofile = 'Colormap.png'

        dlg = wx.FileDialog(self, message='Save Colormap as...',
                            defaultDir=os.getcwd(),
                            defaultFile=ofile,
                            wildcard=file_choices,
                            style=wx.FD_SAVE|wx.FD_CHANGE_DIR)

        if dlg.ShowModal() == wx.ID_OK:
            self.cmap_panels[0].cmap_canvas.print_figure(dlg.GetPath(), dpi=600)

    def save_figure(self,event=None, transparent=True, dpi=600):
        ''' save figure image to file'''
        for iframe in self.tomo_frame:
            if iframe.panel is not None:
                iframe.panel.save_figure(event=event, transparent=transparent, dpi=dpi)<|MERGE_RESOLUTION|>--- conflicted
+++ resolved
@@ -28,11 +28,8 @@
 from wxmplot import ImageFrame, PlotFrame, PlotPanel, StackedPlotFrame
 from wxmplot.imagepanel import ImagePanel
 
-<<<<<<< HEAD
 from wxmplot.imageframe import ColorMapPanel
-=======
-from wxmplot.imageframe import ColorMapPanel # , AutoContrastDialog
->>>>>>> ab1f330c
+
 from wxmplot.imageconf import ColorMap_List, Interp_List
 from wxmplot.colors import rgb2hex, register_custom_colormaps
 from wxmplot.utils import LabelEntry, MenuItem, pack
@@ -825,11 +822,7 @@
 
     def onContrastConfig(self, event=None):
         pass
-<<<<<<< HEAD
-        old ="""
-=======
         old = """
->>>>>>> ab1f330c
         for iframe in self.tomo_frame:
             dlg = AutoContrastDialog(parent=self, conf=iframe.panel.conf)
             dlg.CenterOnScreen()
@@ -837,11 +830,7 @@
             if val == wx.ID_OK:
                 pass
             dlg.Destroy()
-<<<<<<< HEAD
-            """
-=======
         """
->>>>>>> ab1f330c
 
     def onContourConfig(self, event=None):
 
