--- conflicted
+++ resolved
@@ -333,8 +333,6 @@
 #         
 #         self.Init()
 #     
-<<<<<<< HEAD
-=======
 #     def Init(self):
 #         
 #         self.panel = wx.Panel(self)
@@ -344,7 +342,6 @@
 # #############################################################
 # ################     IN PROGRESS - END    ###################
 # #############################################################
->>>>>>> d9ae4f7e
 
 def registerLarchPlugin():
     return ('_diFFit', {})