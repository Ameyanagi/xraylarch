#!/usr/bin/env python
__date__    = '2021-Jul-17'
__release_version__ = '0.9.55'
__authors__ = "M. Newville, M. Koker, B. Ravel, and others"

import sys
import numpy
import scipy
import matplotlib
import lmfit
from collections import OrderedDict, namedtuple
from packaging.version import parse as ver_parse
<<<<<<< HEAD

try:
    from importlib.metadata import version, PackageNotFoundError
except ImportError: # for Python<3.8
    from importlib_metadata import version, PackageNotFoundError

=======
try:
    from importlib.metadata import version, PackageNotFoundError
except:
    from importlib_metadata import version, PackageNotFoundError    
>>>>>>> 5f84fc0b
try:
    __version__ = version("xraylarch")
except PackageNotFoundError:
    # package is not installed
    __version__ = __release_version__

import requests
from requests.packages.urllib3.exceptions import InsecureRequestWarning

def version_data(mods=None):
    sysvers = sys.version
    if '\n' in sysvers:
        sysvers = sysvers.split('\n')[0]

    vdat = OrderedDict()
    vdat['larch'] = f'{__release_version__} ({__date__}) {__authors__}'
    vdat['python'] = "%s" % (sysvers)

    allmods = [numpy, scipy, matplotlib, lmfit]
    if mods is not None:
        for m in mods:
            if m not in allmods:
                allmods.append(m)

    for mod in allmods:
        if mod is not None:
            mname = mod.__name__
            try:
                vers = mod.__version__
            except:
                vers = "unavailable"
            vdat[mname] = vers
    return vdat

def make_banner(mods=None):
    vdat = version_data(mods=mods)

    lines = ['Larch %s' % vdat.pop('larch'),
             'Python %s' % vdat.pop('python')]

    reqs = []
    for name, vstr in vdat.items():
        reqs.append('%s %s' % (name, vstr))
    lines.append(', '.join(reqs))
    if __version__ != __release_version__:
        lines.append(f'Devel Version: {__version__:s}')

    linelen = max([len(line) for line in lines])
    border = '='*max(linelen, 75)
    lines.insert(0, border)
    lines.append(border)

    return '\n'.join(lines)


########
## for comparing current with remote version
########
VERSION_URL='https://raw.githubusercontent.com/xraypy/xraylarch/gh-pages/version.txt'

VersionStatus = namedtuple('VersionStatus', ('update_available',
                                             'local_version',
                                             'remote_version',
                                             'message'))

UPDATE_MESSAGE = """#=== Update Available ===
Larch version {remote_version:s} is available. Your version is currently {local_version:s}.
To update the latest version run
   larch -u
from a Command Window or Terminal.
#========================"""

LATEST_MESSAGE = """Larch version {local_version:s} is up to date."""

def check_larchversion():
    local_version = __release_version__

    requests.packages.urllib3.disable_warnings(InsecureRequestWarning)
    try:
        req = requests.get(VERSION_URL, verify=False, timeout=3)
    except:
        return VersionStatus(False, local_version, 'unknown', 'offline')
    remote_version = '0.9.001'
    if req.status_code == 200:
        try:
            for line in req.text.split('\n'):
                line = line.strip()
                if not line.startswith('#'):
                    remote_version = line
                    break
        except:
            pass
    update_available = ver_parse(remote_version) > ver_parse(local_version)
    message = UPDATE_MESSAGE if update_available else LATEST_MESSAGE
    message = message.format(remote_version=remote_version,
                             local_version=local_version)
    return VersionStatus(update_available,local_version, remote_version, message)<|MERGE_RESOLUTION|>--- conflicted
+++ resolved
@@ -10,19 +10,10 @@
 import lmfit
 from collections import OrderedDict, namedtuple
 from packaging.version import parse as ver_parse
-<<<<<<< HEAD
-
-try:
-    from importlib.metadata import version, PackageNotFoundError
-except ImportError: # for Python<3.8
-    from importlib_metadata import version, PackageNotFoundError
-
-=======
 try:
     from importlib.metadata import version, PackageNotFoundError
 except:
     from importlib_metadata import version, PackageNotFoundError    
->>>>>>> 5f84fc0b
 try:
     __version__ = version("xraylarch")
 except PackageNotFoundError:
