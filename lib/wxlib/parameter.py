#!/usr/bin/env python
"""
ParameterWidgets to create selected widgets for a Parameter
"""

import numpy as np
import ast
import wx
from wx.lib.embeddedimage import PyEmbeddedImage

from wxutils import Choice, pack, HLine, GridPanel, LEFT
from .floats import FloatCtrl
from .utils import SetTip

from larch import Parameter, Group
from larch.larchlib import Empty

infoicon = PyEmbeddedImage(
    "iVBORw0KGgoAAAANSUhEUgAAABAAAAAQCAYAAAAf8/9hAAACzElEQVR42m2TW0gUURjHv3Nm"
    "b+6ut028lOaldm0RL2gGxWamSWHWi4JhPRjokyhCYWA9lfRQD0FUBJbdCBEEUzFILFjxQaxQ"
    "Wi+prXfXXV11J2zXXXdmOjPO7no78zAcvu//+/7nO+dDcMD6Ob14OiwisnDItpk0aXOi5XWX"
    "ecm68qW5Irtvby7aualq/q49k6FrlEulOQ4Pi4ALxLa8DFjsG/0zc9bKDzezhvcByt8PntRr"
    "Y7vlCmk4QmhXkGNZAIyBI0CXy7MxNW8vaizVG/05RQ9aNOmGHJNCIT3Mi3m9T3xcjSAvXgXG"
    "eSeM0SyBcOBxe1cnRn6ntVTlWoS86s6ZxwqV/DYWxXjHwc7HKcFwVA0dEzQMLbuBJS5YAnG7"
    "PK+eXo6vRNk36qisa1VWhHEEFsU+F5gkRisR8O1Y2eSE6tsAQmZZ5/i39ghUUN+UEpmZM8xX"
    "x0QtAMiXGEJBoS4MUmKCYWCOhre/1gMAlhNcOBfMBpR3911+cPKpHgoToQBAEKmkIDZUDqlR"
    "QXBBdwg6Ru3QOrImNFGA8ADSV2ZtsQQZ6prOKpIye4XqGPntKyQYGku0oJRJoLb9D8zT7j0A"
    "sqGtV1FaeUOUKq1gCRM1Eo/BX8FFXTjcyk+EcdsG1LRNCkIQ7YsQjlkwnRD6ndlgHGARzg44"
    "QPC8VA/pcWHw5OsU2Bwu6Jv+Kwh9DhDHTgzeO5csAPR1n4pZiboViQCVnALjHQNQ5PG0/ViA"
    "7jE79E85eP/bEAKgwFsx+vDSa/+NJ9R2fuQQVcY3QCbF8Kg0FWjXFrzpnYXZVacoBuGPgOly"
    "mrquLPe85PwATX61TKbNbeIAXxeeMto1JiCqSRO87cySqWyl475z3zDxS51bU0yFHqmnNAkZ"
    "/MX65Mz6rHlz9PMzxm5+4V2b2zpwGgMziiQoSBODQ6KPEa2EpS0WzuWwkMg/fjB3pv4HvQJH"
    "bUDKnS4AAAAASUVORK5CYII=")


PAR_FIX = 'fix'
PAR_VAR = 'vary'
PAR_CON = 'constrain'
VARY_CHOICES = (PAR_VAR, PAR_FIX, PAR_CON)
PAR_WIDS = ('name', 'value',  'minval', 'maxval', 'vary', 'expr', 'stderr')
class ParameterWidgets(object):
    """a set of related widgets for a lmfit Parameter

    param = Parameter(value=11.22, vary=True, min=0, name='x1')
    wid   = ParameterPanel(parent_wid, param)
    """
    def __init__(self, parent, param,  name_size=None, prefix=None,
                 expr_size=120, stderr_size=120, float_size=80,
                 widgets=PAR_WIDS):

        self.parent = parent
        self.param = param
        self._saved_expr = ''
        if (prefix is not None and
            not self.param.name.startswith(prefix)):
            self.param.name = "%s%s" %(prefix, self.param.name)

        for attr in PAR_WIDS:
            setattr(self, attr, None)

        # set vary_choice from param attributes
        vary_choice = PAR_VAR
        if param.expr not in (None, 'None', ''):
            vary_choice = PAR_CON
        elif not param.vary:
            vary_choice = PAR_FIX

        if 'name' in widgets:
            name = param.name
            if name in (None, 'None', ''):
                name = ''
            if name_size is None:
                name_size = min(50, len(param.name)*10)
            self.name = wx.StaticText(parent, label=name,
                                      size=(name_size, -1))

        if 'value' in widgets:
            self.value = FloatCtrl(parent, value=param.value,
                                   minval=param.min,
                                   maxval=param.max,
                                   action=self.onValue,
                                   act_on_losefocus=True,
                                   gformat=True,
                                   size=(float_size, -1))

        if 'minval' in widgets:
            minval = param.min
            if minval in (None, 'None', -np.inf):
                minval = -np.inf
            self.minval = FloatCtrl(parent, value=minval,
                                    gformat=True,
                                    size=(float_size, -1),
                                    act_on_losefocus=True,
                                    action=self.onMinval)
            self.minval.Enable(vary_choice==PAR_VAR)

        if 'maxval' in widgets:
            maxval = param.max
            if maxval in (None, 'None', np.inf):
                maxval = np.inf
            self.maxval = FloatCtrl(parent, value=maxval,
                                    gformat=True,
                                    size=(float_size, -1),
                                    act_on_losefocus=True,
                                    action=self.onMaxval)
            self.maxval.Enable(vary_choice==PAR_VAR)

        if 'vary' in widgets:
            self.vary = Choice(parent, size=(90, -1),
                               choices=VARY_CHOICES,
                               action=self.onVaryChoice)
            self.vary.SetStringSelection(vary_choice)

        if 'expr' in widgets:
            expr = param.expr
            if expr in (None, 'None', ''):
                expr = ''
            self._saved_expr = expr
            self.expr = wx.TextCtrl(parent, -1, value=expr,
                                      size=(expr_size, -1))
            self.expr.Enable(vary_choice==PAR_CON)
            self.expr.Bind(wx.EVT_CHAR, self.onExprChar)
            self.expr.Bind(wx.EVT_KILL_FOCUS, self.onExprKillFocus)
            SetTip(self.expr, 'Enter constraint expression')

        if 'stderr' in widgets:
            stderr = param.stderr
            if stderr in (None, 'None', ''):
                stderr = ''
            self.stderr = wx.StaticText(parent, label=stderr,
                                        size=(stderr_size, -1))

    def onValue(self, evt=None, value=None):
        if value is not None:
            self.param.value = value

    def onExprChar(self, evt=None):
        key = evt.GetKeyCode()
        if key == wx.WXK_RETURN:
            self.onExpr(value=self.expr.GetValue())
        evt.Skip()

    def onExprKillFocus(self, evt=None):
        self.onExpr(value=self.expr.GetValue())
        evt.Skip()

    def onExpr(self, evt=None, value=None):
        if value is None and evt is not None:
            value = evt.GetString()
        try:
            ast.parse(value)
            self.param.expr = value
<<<<<<< HEAD
            bgcol = '#FFFFFF'
            fgcol = '#000000'
        except SyntaxError:
=======
            bgcol, fgcol = 'white', 'black'
        except SyntaxError:
            bgcol, fgcol = 'red', 'yellow'
>>>>>>> aed9ac95
        self.expr.SetForegroundColour(fgcol)
        self.expr.SetBackgroundColour(bgcol)


    def onMinval(self, evt=None, value=None):
        if value in (None, 'None', ''):
            value = -np.inf
        if self.value is not None:
            v = self.value.GetValue()
            self.value.SetMin(value)
            self.value.SetValue(v)
            self.param.min = value

    def onMaxval(self, evt=None, value=None):
        # print "onMaxval " , value, self.value, self.value
        if value in (None, 'None', ''):
            value = np.inf
        if self.value is not None:
            v = self.value.GetValue()
            self.value.SetMax( value)
            self.value.SetValue(v)
            self.param.max = value

    def onVaryChoice(self, evt=None):
        if self.vary is None:
            return
        vary = str(evt.GetString().lower())
        self.param.vary = (vary==PAR_VAR)
        if ((vary == PAR_VAR or vary == PAR_FIX) and
            self.param.expr not in (None, 'None', '')):
            self._saved_expr = self.param.expr
            self.param.expr = ''
        elif (vary == PAR_CON and self.param.expr in (None, 'None', '')):
            self.param.expr = self._saved_expr

        if self.value is not None:
            self.value.Enable(vary!=PAR_CON)
        if self.expr is not None:
            self.expr.Enable(vary==PAR_CON)
        if self.minval is not None:
            self.minval.Enable(vary==PAR_VAR)
        if self.maxval is not None:
            self.maxval.Enable(vary==PAR_VAR)<|MERGE_RESOLUTION|>--- conflicted
+++ resolved
@@ -150,15 +150,10 @@
         try:
             ast.parse(value)
             self.param.expr = value
-<<<<<<< HEAD
-            bgcol = '#FFFFFF'
-            fgcol = '#000000'
-        except SyntaxError:
-=======
             bgcol, fgcol = 'white', 'black'
         except SyntaxError:
             bgcol, fgcol = 'red', 'yellow'
->>>>>>> aed9ac95
+
         self.expr.SetForegroundColour(fgcol)
         self.expr.SetBackgroundColour(bgcol)
 
